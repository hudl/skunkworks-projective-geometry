--- conflicted
+++ resolved
@@ -649,6 +649,17 @@
 
 
 @cli_app.command()
+def focal_length_from_orthogonal_vanishing_points_demo(image: Path = PROJECT_LOCATION / "results/BasketballCourtCalibration.png"):
+    image = cv2.imread(image.as_posix())
+    width, height = image.shape[1], image.shape[0]
+    vp1 = Point2D(x=7239.60, y=875.45)
+    vp2 = Point2D(x=754.46, y=-1758.11)
+    focal_length = (-(vp1.x - width / 2) * (vp2.x - width / 2) - (vp1.y - height / 2) * (vp2.y - height / 2)) ** 0.5
+    print(f"Focal length: {focal_length}")
+    pass
+
+
+@cli_app.command()
 def focal_length_from_orthogonal_vanishing_points_demo(
     image_path: Path = PROJECT_LOCATION / "results/BasketballCourtCalibration.png",
 ):
@@ -658,7 +669,6 @@
     vp2 = Point2D(x=754.46, y=-1758.11)
     focal_length = (-(vp1.x - width / 2) * (vp2.x - width / 2) - (vp1.y - height / 2) * (vp2.y - height / 2)) ** 0.5
     print(f"Focal length: {focal_length}")
-
 
 
 @cli_app.command()
@@ -755,7 +765,6 @@
 
 
 @cli_app.command()
-<<<<<<< HEAD
 def camera_calibration_test(
     image_path: Path = PROJECT_LOCATION / "results/Broadcast.png",
 ):
@@ -896,14 +905,12 @@
     cv2.imwrite(output.as_posix(), np.concatenate((frame, basketball_court_img), axis=1))
 
 
-=======
 def visualize():
     show_camera_visualisation()
 
 @cli_app.command()
 def virtual_camera_trajectory():
     generate_video_virtual_trajectory_camera(video_path=PROJECT_LOCATION / "results/virtual_camera_trajectory.mp4")
->>>>>>> f1c54904
 
 # Program entry point redirection
 if __name__ == "__main__":
