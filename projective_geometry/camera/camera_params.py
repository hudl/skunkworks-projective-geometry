--- conflicted
+++ resolved
@@ -30,11 +30,7 @@
     def to_array(self) -> np.ndarray:
         """Converts to numpy array
         Returns:
-<<<<<<< HEAD
-            ndarray  [tx, ty, tz, roll, tilt, pan, k1, k2, p1, p2, k3, focal_length]
-=======
             ndarray  [tx, ty, tz, rx, ry, rz, focal_length]
->>>>>>> f1c54904
         """
         return np.concatenate(
             (self.camera_pose.to_array(), self.camera_distorion.to_array(), np.array([self.focal_length])), axis=0
